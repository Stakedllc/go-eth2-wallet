<<<<<<< HEAD
// Copyright © 2019 Weald Technology Trading
// Copyright © 2020 Staked Securely LLC
=======
// Copyright 2019, 2020 Weald Technology Trading
>>>>>>> b631c842
// Licensed under the Apache License, Version 2.0 (the "License");
// you may not use this file except in compliance with the License.
// You may obtain a copy of the License at
//
//     http://www.apache.org/licenses/LICENSE-2.0
//
// Unless required by applicable law or agreed to in writing, software
// distributed under the License is distributed on an "AS IS" BASIS,
// WITHOUT WARRANTIES OR CONDITIONS OF ANY KIND, either express or implied.
// See the License for the specific language governing permissions and
// limitations under the License.

package wallet

import (
	"encoding/json"
	"errors"
	"fmt"

	"github.com/google/uuid"
	"github.com/wealdtech/go-ecodec"
<<<<<<< HEAD
	hd "github.com/wealdtech/go-eth2-wallet-hd"
	nd "github.com/wealdtech/go-eth2-wallet-nd"
	mpc "github.com/Stakedllc/go-eth2-wallet-mpc"
	types "github.com/wealdtech/go-eth2-wallet-types"
=======
	hd "github.com/wealdtech/go-eth2-wallet-hd/v2"
	nd "github.com/wealdtech/go-eth2-wallet-nd/v2"
	wtypes "github.com/wealdtech/go-eth2-wallet-types/v2"
>>>>>>> b631c842
)

// walletOptions are the optons used when opening and creating wallets.
type walletOptions struct {
<<<<<<< HEAD
	store      	types.Store
	encryptor  	types.Encryptor
	walletType 	string
	passphrase 	[]byte
	keyService 	string
	pubKey 		[]byte
=======
	store      wtypes.Store
	encryptor  wtypes.Encryptor
	walletType string
	passphrase []byte
>>>>>>> b631c842
}

// Option gives options to OpenWallet and CreateWallet.
type Option interface {
	apply(*walletOptions)
}

type optionFunc func(*walletOptions)

func (f optionFunc) apply(o *walletOptions) {
	f(o)
}

// WithStore sets the store for the wallet.
func WithStore(store wtypes.Store) Option {
	return optionFunc(func(o *walletOptions) {
		o.store = store
	})
}

// WithEncryptor sets the encryptor for the wallet.
func WithEncryptor(encryptor wtypes.Encryptor) Option {
	return optionFunc(func(o *walletOptions) {
		o.encryptor = encryptor
	})
}

// WithPassphrase sets the passphrase for the wallet.
func WithPassphrase(passphrase []byte) Option {
	return optionFunc(func(o *walletOptions) {
		o.passphrase = passphrase
	})
}

// WithType sets the type for the wallet.
func WithType(walletType string) Option {
	return optionFunc(func(o *walletOptions) {
		o.walletType = walletType
	})
}

// WithKeyService sets the keyService for the wallet.
func WithKeyService(keyService string) Option {
	return optionFunc(func(o *walletOptions) {
		o.keyService = keyService
	})
}

// WithPubKey sets the pub key for the wallet.
func WithPubKey(pubKey []byte) Option {
	return optionFunc(func(o *walletOptions) {
		o.pubKey = pubKey
	})
}

// ImportWallet imports a wallet from its encrypted export.
func ImportWallet(encryptedData []byte, passphrase []byte) (wtypes.Wallet, error) {
	type walletExt struct {
		Wallet *walletInfo `json:"wallet"`
	}

	data, err := ecodec.Decrypt(encryptedData, passphrase)
	if err != nil {
		return nil, err
	}

	ext := &walletExt{}
	err = json.Unmarshal(data, ext)
	if err != nil {
		return nil, err
	}

	var wallet wtypes.Wallet
	switch ext.Wallet.Type {
	case "nd", "non-deterministic":
		wallet, err = nd.Import(encryptedData, passphrase, store, encryptor)
	case "hd", "hierarchical deterministic":
		wallet, err = hd.Import(encryptedData, passphrase, store, encryptor)
	case "mpc", "multi-party":
		wallet, err = mpc.Import(encryptedData, passphrase, store, encryptor)
	default:
		return nil, fmt.Errorf("unsupported wallet type %q", ext.Wallet.Type)
	}
	return wallet, err
}

// OpenWallet opens an existing wallet.
// If the wallet does not exist an error is returned.
func OpenWallet(name string, opts ...Option) (wtypes.Wallet, error) {
	options := walletOptions{
		store:     store,
		encryptor: encryptor,
	}
	for _, o := range opts {
		if opts != nil {
			o.apply(&options)
		}
	}
	if options.store == nil {
		return nil, errors.New("no store specified")
	}
	if options.encryptor == nil {
		return nil, errors.New("no encryptor specified")
	}

	data, err := options.store.RetrieveWallet(name)
	if err != nil {
		return nil, err
	}
	return walletFromBytes(data, options.store, options.encryptor)
}

// CreateWallet creates a wallet.
// If the wallet already exists an error is returned.
func CreateWallet(name string, opts ...Option) (wtypes.Wallet, error) {
	options := walletOptions{
		store:      	store,
		encryptor:  	encryptor,
		passphrase: 	nil,
		walletType: 	"nd",
		keyService: 	"http://localhost:8080"
		pubKey: 		nil,
	}
	for _, o := range opts {
		if o != nil {
			o.apply(&options)
		}
	}
	if options.store == nil {
		return nil, errors.New("no store specified")
	}
	if options.encryptor == nil {
		return nil, errors.New("no encryptor specified")
	}

	switch options.walletType {
	case "nd", "non-deterministic":
		return nd.CreateWallet(name, options.store, options.encryptor)
	case "hd", "hierarchical deterministic":
		return hd.CreateWallet(name, options.passphrase, options.store, options.encryptor)
	case "mpc", "multi-party":
		return mpc.CreateWallet(name, options.keyServiceURL, options.store, options.encryptor, options.keyService, options.pubKey)
	default:
		return nil, fmt.Errorf("unhandled wallet type %q", options.walletType)
	}
}

type walletInfo struct {
	ID   uuid.UUID `json:"uuid"`
	Name string    `json:"name"`
	Type string    `json:"type"`
}

// Wallets provides information on the available wallets.
func Wallets(opts ...Option) <-chan wtypes.Wallet {
	ch := make(chan wtypes.Wallet, 1024)

	options := walletOptions{
		store:     store,
		encryptor: encryptor,
	}
	for _, o := range opts {
		if opts != nil {
			o.apply(&options)
		}
	}
	if options.store == nil {
		return ch
	}
	if options.encryptor == nil {
		return ch
	}

	go func() {
		for data := range store.RetrieveWallets() {
			wallet, err := walletFromBytes(data, options.store, options.encryptor)
			if err == nil {
				ch <- wallet
			}
		}
		close(ch)
	}()
	return ch
}

func walletFromBytes(data []byte, store wtypes.Store, encryptor wtypes.Encryptor) (wtypes.Wallet, error) {
	if store == nil {
		return nil, errors.New("no store specified")
	}
	if encryptor == nil {
		return nil, errors.New("no encryptor specified")
	}

	info := &walletInfo{}
	err := json.Unmarshal(data, info)
	if err != nil {
		return nil, err
	}
	var wallet wtypes.Wallet
	switch info.Type {
	case "nd", "non-deterministic":
		wallet, err = nd.DeserializeWallet(data, store, encryptor)
	case "hd", "hierarchical deterministic":
		wallet, err = hd.DeserializeWallet(data, store, encryptor)
	case "mpc", "multi-party":
		wallet, err = mpc.DeserializeWallet(data, store, encryptor)
	default:
		return nil, fmt.Errorf("unsupported wallet type %q", info.Type)
	}
	return wallet, err
}<|MERGE_RESOLUTION|>--- conflicted
+++ resolved
@@ -1,9 +1,5 @@
-<<<<<<< HEAD
-// Copyright © 2019 Weald Technology Trading
+// Copyright 2019, 2020 Weald Technology Trading
 // Copyright © 2020 Staked Securely LLC
-=======
-// Copyright 2019, 2020 Weald Technology Trading
->>>>>>> b631c842
 // Licensed under the Apache License, Version 2.0 (the "License");
 // you may not use this file except in compliance with the License.
 // You may obtain a copy of the License at
@@ -25,33 +21,20 @@
 
 	"github.com/google/uuid"
 	"github.com/wealdtech/go-ecodec"
-<<<<<<< HEAD
-	hd "github.com/wealdtech/go-eth2-wallet-hd"
-	nd "github.com/wealdtech/go-eth2-wallet-nd"
-	mpc "github.com/Stakedllc/go-eth2-wallet-mpc"
-	types "github.com/wealdtech/go-eth2-wallet-types"
-=======
 	hd "github.com/wealdtech/go-eth2-wallet-hd/v2"
 	nd "github.com/wealdtech/go-eth2-wallet-nd/v2"
+	mpc "github.com/Stakedllc/go-eth2-wallet-mpc"
 	wtypes "github.com/wealdtech/go-eth2-wallet-types/v2"
->>>>>>> b631c842
 )
 
 // walletOptions are the optons used when opening and creating wallets.
 type walletOptions struct {
-<<<<<<< HEAD
-	store      	types.Store
-	encryptor  	types.Encryptor
-	walletType 	string
-	passphrase 	[]byte
-	keyService 	string
-	pubKey 		[]byte
-=======
 	store      wtypes.Store
 	encryptor  wtypes.Encryptor
 	walletType string
 	passphrase []byte
->>>>>>> b631c842
+	keyService 	string
+	pubKey 		[]byte
 }
 
 // Option gives options to OpenWallet and CreateWallet.
@@ -172,7 +155,7 @@
 		encryptor:  	encryptor,
 		passphrase: 	nil,
 		walletType: 	"nd",
-		keyService: 	"http://localhost:8080"
+		keyService: 	"http://localhost:8080",
 		pubKey: 		nil,
 	}
 	for _, o := range opts {
